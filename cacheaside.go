package redcache

import (
	"context"
	"errors"
	"iter"
	"maps"
	"strconv"
	"strings"
	"sync"
	"time"

	"github.com/dcbickfo/redcache/internal/cmdx"
	"github.com/dcbickfo/redcache/internal/mapsx"
	"github.com/dcbickfo/redcache/internal/syncx"
	"github.com/google/uuid"
	"github.com/redis/rueidis"
	"golang.org/x/sync/errgroup"
)

type lockEntry struct {
	ctx    context.Context
	cancel context.CancelFunc
}

type CacheAside struct {
	client  rueidis.Client
	locks   syncx.Map[string, *lockEntry]
	lockTTL time.Duration
}

type CacheAsideOption struct {
<<<<<<< HEAD
	// LockTTL is the maximum time a lock can be held, and also the timeout for waiting
	// on locks when handling lost Redis invalidation messages. Defaults to 10 seconds.
	LockTTL time.Duration
=======
	LockTTL       time.Duration
	ClientBuilder func(option rueidis.ClientOption) (rueidis.Client, error)
>>>>>>> 63650057
}

func NewRedCacheAside(clientOption rueidis.ClientOption, caOption CacheAsideOption) (*CacheAside, error) {
	var err error
	if caOption.LockTTL == 0 {
		caOption.LockTTL = 10 * time.Second
	}

	rca := &CacheAside{
		lockTTL: caOption.LockTTL,
	}
	clientOption.OnInvalidations = rca.onInvalidate
	if caOption.ClientBuilder != nil {
		rca.client, err = caOption.ClientBuilder(clientOption)
	} else {
		rca.client, err = rueidis.NewClient(clientOption)
	}
	if err != nil {
		return nil, err
	}
	return rca, nil
}

func (rca *CacheAside) Client() rueidis.Client {
	return rca.client
}

func (rca *CacheAside) onInvalidate(messages []rueidis.RedisMessage) {
	for _, m := range messages {
		key, _ := m.ToString()
		entry, loaded := rca.locks.LoadAndDelete(key)
		if loaded {
			entry.cancel() // Cancel context, which closes the channel
		}
	}
}

const prefix = "redcache:"

var (
	delKeyLua = rueidis.NewLuaScript(`if redis.call("GET",KEYS[1]) == ARGV[1] then return redis.call("DEL",KEYS[1]) else return 0 end`)
	setKeyLua = rueidis.NewLuaScript(`if redis.call("GET",KEYS[1]) == ARGV[1] then return redis.call("SET",KEYS[1],ARGV[2],"PX",ARGV[3]) else return 0 end`)
)

func (rca *CacheAside) register(key string) <-chan struct{} {
	// Try to load existing entry first
	if entry, loaded := rca.locks.Load(key); loaded {
		// Check if the context is still active (not cancelled/timed out)
		select {
		case <-entry.ctx.Done():
			// Context is done - clean it up and create a new one
			rca.locks.Delete(key)
		default:
			// Context is still active - use it
			return entry.ctx.Done()
		}
	}
	entry.
	// Create new entry with context that auto-cancels after lockTTL
	ctx, cancel := context.WithTimeout(context.Background(), rca.lockTTL)

	entry := &lockEntry{
		ctx:    ctx,
		cancel: cancel,
	}

	// Store or get existing entry atomically
	actual, _ := rca.locks.LoadOrStore(key, entry)

	// If another goroutine stored first, cancel our context and use theirs
	if actual != entry {
		cancel()
		return actual.ctx.Done()
	}

	return ctx.Done()
}

func (rca *CacheAside) Get(
	ctx context.Context,
	ttl time.Duration,
	key string,
	fn func(ctx context.Context, key string) (val string, err error),
) (string, error) {
retry:
	wait := rca.register(key)
	val, err := rca.tryGet(ctx, ttl, key)

	if err != nil && !errors.Is(err, errNotFound) {
		return "", err
	}

	if err == nil && val != "" {
		return val, nil
	}

	if val == "" {
		val, err = rca.trySetKeyFunc(ctx, ttl, key, fn)
	}

	if err != nil && !errors.Is(err, errLockFailed) {
		return "", err
	}

	if val == "" {
		// Wait for lock release (channel auto-closes after lockTTL or on invalidation)
		select {
		case <-wait:
			goto retry
		case <-ctx.Done():
			// Parent context cancelled
			return "", ctx.Err()
		}
	}

	return val, err
}

func (rca *CacheAside) Del(ctx context.Context, key string) error {
	return rca.client.Do(ctx, rca.client.B().Del().Key(key).Build()).Error()
}

func (rca *CacheAside) DelMulti(ctx context.Context, keys ...string) error {
	cmds := make(rueidis.Commands, 0, len(keys))
	for _, key := range keys {
		cmds = append(cmds, rca.client.B().Del().Key(key).Build())
	}
	resps := rca.client.DoMulti(ctx, cmds...)
	for _, resp := range resps {
		if err := resp.Error(); err != nil {
			return err
		}
	}
	return nil
}

var errNotFound = errors.New("not found")
var errLockFailed = errors.New("lock failed")

func (rca *CacheAside) tryGet(ctx context.Context, ttl time.Duration, key string) (string, error) {
	resp := rca.client.DoCache(ctx, rca.client.B().Get().Key(key).Cache(), ttl)
	val, err := resp.ToString()
	if rueidis.IsRedisNil(err) || strings.HasPrefix(val, prefix) { // no response or is a lock value
		return "", errNotFound
	}
	if err != nil {
		return "", err
	}
	return val, nil
}

func (rca *CacheAside) trySetKeyFunc(ctx context.Context, ttl time.Duration, key string, fn func(ctx context.Context, key string) (string, error)) (val string, err error) {
	setVal := false
	lockVal, err := rca.tryLock(ctx, key)
	if err != nil {
		return "", err
	}
	defer func() {
		if !setVal {
			toCtx, cancel := context.WithTimeout(context.Background(), rca.lockTTL)
			defer cancel()
			// Best effort unlock - errors are non-fatal as lock will expire
			_ = rca.unlock(toCtx, key, lockVal)
		}
	}()
	if val, err = fn(ctx, key); err == nil {
		val, err = rca.setWithLock(ctx, ttl, key, valAndLock{val, lockVal})
		if err == nil {
			setVal = true
		}
		return val, err
	}
	return "", err
}

func (rca *CacheAside) tryLock(ctx context.Context, key string) (string, error) {
	uuidv7, err := uuid.NewV7()
	if err != nil {
		return "", err
	}
	lockVal := prefix + uuidv7.String()
	err = rca.client.Do(ctx, rca.client.B().Set().Key(key).Value(lockVal).Nx().Get().Px(rca.lockTTL).Build()).Error()
	if !rueidis.IsRedisNil(err) {
		return "", errLockFailed
	}
	return lockVal, nil
}

func (rca *CacheAside) setWithLock(ctx context.Context, ttl time.Duration, key string, valLock valAndLock) (string, error) {

	err := setKeyLua.Exec(ctx, rca.client, []string{key}, []string{valLock.lockVal, valLock.val, strconv.FormatInt(ttl.Milliseconds(), 10)}).Error()

	if err != nil {
		if !rueidis.IsRedisNil(err) {
			return "", err
		}
		return "", errors.New("set failed")
	}

	return valLock.val, nil
}

func (rca *CacheAside) unlock(ctx context.Context, key string, lock string) error {
	return delKeyLua.Exec(ctx, rca.client, []string{key}, []string{lock}).Error()
}

func (rca *CacheAside) GetMulti(
	ctx context.Context,
	ttl time.Duration,
	keys []string,
	fn func(ctx context.Context, key []string) (val map[string]string, err error),
) (map[string]string, error) {

	res := make(map[string]string, len(keys))

	waitLock := make(map[string]<-chan struct{}, len(keys))
	for _, key := range keys {
		waitLock[key] = nil
	}

retry:
	waitLock = rca.registerAll(maps.Keys(waitLock), len(waitLock))

	vals, err := rca.tryGetMulti(ctx, ttl, mapsx.Keys(waitLock))
	if err != nil && !rueidis.IsRedisNil(err) {
		return nil, err
	}

	for k, v := range vals {
		res[k] = v
		delete(waitLock, k)
	}

	if len(waitLock) > 0 {
		vals, err := rca.trySetMultiKeyFn(ctx, ttl, mapsx.Keys(waitLock), fn)
		if err != nil {
			return nil, err
		}
		for k, v := range vals {
			res[k] = v
			delete(waitLock, k)
		}
	}

	if len(waitLock) > 0 {
<<<<<<< HEAD
		// Wait for lock releases (channels auto-close after lockTTL or on invalidation)
		err = syncx.WaitForAll(ctx, mapsx.Values(waitLock))
=======
		err = syncx.WaitForAll(ctx, maps.Values(waitLock), len(waitLock))
>>>>>>> 63650057
		if err != nil {
			// Parent context cancelled
			return nil, ctx.Err()
		}
		goto retry
	}
	return res, err
}

func (rca *CacheAside) registerAll(keys iter.Seq[string], length int) map[string]<-chan struct{} {
	res := make(map[string]<-chan struct{}, length)
	for key := range keys {
		res[key] = rca.register(key)
	}
	return res
}

func (rca *CacheAside) tryGetMulti(ctx context.Context, ttl time.Duration, keys []string) (map[string]string, error) {
	multi := make([]rueidis.CacheableTTL, len(keys))
	for i, key := range keys {
		cmd := rca.client.B().Get().Key(key).Cache()
		multi[i] = rueidis.CacheableTTL{
			Cmd: cmd,
			TTL: ttl,
		}
	}
	resps := rca.client.DoMultiCache(ctx, multi...)

	res := make(map[string]string)
	for i, resp := range resps {
		val, err := resp.ToString()
		if err != nil && rueidis.IsRedisNil(err) {
			continue
		} else if err != nil {
			return nil, err
		}
		if !strings.HasPrefix(val, prefix) {
			res[keys[i]] = val
			continue
		}
	}
	return res, nil
}

func (rca *CacheAside) trySetMultiKeyFn(
	ctx context.Context,
	ttl time.Duration,
	keys []string,
	fn func(ctx context.Context, key []string) (val map[string]string, err error),
) (map[string]string, error) {

	res := make(map[string]string)

	lockVals, err := rca.tryLockMulti(ctx, keys)
	if err != nil {
		return nil, err
	}

	defer func() {
		toUnlock := make(map[string]string)
		for key, lockVal := range lockVals {
			if _, ok := res[key]; !ok {
				toUnlock[key] = lockVal
			}
		}
		if len(toUnlock) > 0 {
			toCtx, cancel := context.WithTimeout(context.Background(), rca.lockTTL)
			defer cancel()
			rca.unlockMulti(toCtx, toUnlock)
		}
	}()

	// Case where we were unable to get any locks
	if len(lockVals) == 0 {
		return res, nil
	}

	vals, err := fn(ctx, mapsx.Keys(lockVals))
	if err != nil {
		return nil, err
	}

	vL := make(map[string]valAndLock, len(vals))

	for k, v := range vals {
		vL[k] = valAndLock{v, lockVals[k]}
	}

	keysSet, err := rca.setMultiWithLock(ctx, ttl, vL)
	if err != nil {
		return nil, err
	}

	for _, keySet := range keysSet {
		res[keySet] = vals[keySet]
	}

	return res, err

}

func (rca *CacheAside) tryLockMulti(ctx context.Context, keys []string) (map[string]string, error) {
	lockVals := make(map[string]string, len(keys))
	cmds := make(rueidis.Commands, 0, len(keys))
	for _, k := range keys {
		uuidv7, err := uuid.NewV7()
		if err != nil {
			return nil, err
		}
		lockVals[k] = prefix + uuidv7.String()
		cmds = append(cmds, rca.client.B().Set().Key(k).Value(lockVals[k]).Nx().Get().Px(rca.lockTTL).Build())
	}
	resps := rca.client.DoMulti(ctx, cmds...)
	for i, r := range resps {
		err := r.Error()
		if !rueidis.IsRedisNil(err) {
			delete(lockVals, keys[i])
		}
	}
	return lockVals, nil
}

type valAndLock struct {
	val     string
	lockVal string
}

func (rca *CacheAside) setMultiWithLock(ctx context.Context, ttl time.Duration, keyValLock map[string]valAndLock) ([]string, error) {
	type keyOrderAndSet struct {
		keyOrder []string
		setStmts []rueidis.LuaExec
	}

	stmts := make(map[uint16]keyOrderAndSet)

	for k, vl := range keyValLock {
		slot := cmdx.Slot(k)
		kos, ok := stmts[slot]
		if !ok {
			kos = keyOrderAndSet{
				keyOrder: make([]string, 0),
				setStmts: make([]rueidis.LuaExec, 0),
			}
		}
		kos.keyOrder = append(kos.keyOrder, k)
		kos.setStmts = append(kos.setStmts, rueidis.LuaExec{
			Keys: []string{k},
			Args: []string{vl.lockVal, vl.val, strconv.FormatInt(ttl.Milliseconds(), 10)},
		})
		stmts[slot] = kos
	}

	out := make([]string, 0)
	keyByStmt := make([][]string, len(stmts))
	i := 0
	eg, ctx := errgroup.WithContext(ctx)
	for _, kos := range stmts {
		ii := i
		eg.Go(func() error {
			setResps := setKeyLua.ExecMulti(ctx, rca.client, kos.setStmts...)
			for j, resp := range setResps {
				err := resp.Error()
				if err != nil {
					if !rueidis.IsRedisNil(err) {
						return err
					}
					continue
				}
				keyByStmt[ii] = append(keyByStmt[ii], kos.keyOrder[j])
			}
			return nil
		})
		i += 1
	}
	if err := eg.Wait(); err != nil {
		return nil, err
	}
	for _, keys := range keyByStmt {
		out = append(out, keys...)
	}
	return out, nil
}

func (rca *CacheAside) unlockMulti(ctx context.Context, lockVals map[string]string) {
	if len(lockVals) == 0 {
		return
	}
	delStmts := make(map[uint16][]rueidis.LuaExec)
	for key, lockVal := range lockVals {
		slot := cmdx.Slot(key)
		delStmts[slot] = append(delStmts[slot], rueidis.LuaExec{
			Keys: []string{key},
			Args: []string{lockVal},
		})
	}
	wg := sync.WaitGroup{}
	for _, stmts := range delStmts {
		wg.Add(1)
		go func() {
			defer wg.Done()
			// Best effort unlock - errors are non-fatal as locks will expire
			_ = delKeyLua.ExecMulti(ctx, rca.client, stmts...)
		}()
	}
	wg.Wait()
}<|MERGE_RESOLUTION|>--- conflicted
+++ resolved
@@ -30,14 +30,10 @@
 }
 
 type CacheAsideOption struct {
-<<<<<<< HEAD
 	// LockTTL is the maximum time a lock can be held, and also the timeout for waiting
 	// on locks when handling lost Redis invalidation messages. Defaults to 10 seconds.
-	LockTTL time.Duration
-=======
 	LockTTL       time.Duration
 	ClientBuilder func(option rueidis.ClientOption) (rueidis.Client, error)
->>>>>>> 63650057
 }
 
 func NewRedCacheAside(clientOption rueidis.ClientOption, caOption CacheAsideOption) (*CacheAside, error) {
@@ -95,7 +91,7 @@
 			return entry.ctx.Done()
 		}
 	}
-	entry.
+
 	// Create new entry with context that auto-cancels after lockTTL
 	ctx, cancel := context.WithTimeout(context.Background(), rca.lockTTL)
 
@@ -283,12 +279,8 @@
 	}
 
 	if len(waitLock) > 0 {
-<<<<<<< HEAD
 		// Wait for lock releases (channels auto-close after lockTTL or on invalidation)
-		err = syncx.WaitForAll(ctx, mapsx.Values(waitLock))
-=======
 		err = syncx.WaitForAll(ctx, maps.Values(waitLock), len(waitLock))
->>>>>>> 63650057
 		if err != nil {
 			// Parent context cancelled
 			return nil, ctx.Err()
